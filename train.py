import torch
from option import get_option
from dataset import *
from pl_tool import *
import lightning.pytorch as pl
from lightning.pytorch.loggers import WandbLogger
import torch
import wandb
import timm

torch.set_float32_matmul_precision("high")


if __name__ == "__main__":
    opt = get_option()
    """定义网络"""
    model = timm.create_model(
        opt.model_name,
        pretrained=False,
<<<<<<< HEAD
        num_classes=107,
=======
        num_classes=1,
>>>>>>> d48a9fff
        features_only=False,
        # drop_path_rate=0.2,
        drop_rate=0.2,
    )

    """模型编译"""
    # model = torch.compile(model)

    """导入数据集"""
    train_dataloader, valid_dataloader = get_dataloader(opt)

    """Lightning 模块定义"""
    pl.seed_everything(opt.seed)
    wandb_logger = WandbLogger(
        project=opt.project,
        name=opt.exp_name,
        offline=not opt.save_wandb,
        config=opt,
    )

    trainer = pl.Trainer(
        accelerator="auto",
        devices=[opt.devices],
        strategy="auto",
        max_epochs=opt.epochs,
        precision=opt.precision,
        default_root_dir="./",
        deterministic=False,
        logger=wandb_logger,
        val_check_interval=opt.val_check,
        log_every_n_steps=opt.log_step,
        accumulate_grad_batches=opt.accumulate_grad_batches,
        gradient_clip_val=opt.gradient_clip_val,
        callbacks=[
            pl.callbacks.ModelCheckpoint(
                dirpath=os.path.join("./checkpoints", opt.exp_name),
                monitor="valid_f1",
                mode="max",
                save_top_k=1,
                save_last=False,
                filename="{epoch}_{valid_f1:.4f}",
            ),
        ],
    )

    # Start training
    trainer.fit(
        LightningModule(opt, model, len(train_dataloader)),
        train_dataloaders=train_dataloader,
        val_dataloaders=valid_dataloader,
    )
    wandb.finish()<|MERGE_RESOLUTION|>--- conflicted
+++ resolved
@@ -17,11 +17,7 @@
     model = timm.create_model(
         opt.model_name,
         pretrained=False,
-<<<<<<< HEAD
-        num_classes=107,
-=======
         num_classes=1,
->>>>>>> d48a9fff
         features_only=False,
         # drop_path_rate=0.2,
         drop_rate=0.2,
